"""!
???
"""

# BlenderFDS, an open tool for the NIST Fire Dynamics Simulator
# Copyright (C) 2013  Emanuele Gissi, http://www.blenderfds.org
#
# This program is free software; you can redistribute it and/or modify
# it under the terms of the GNU General Public License as published by
# the Free Software Foundation; either version 3 of the License, or
# (at your option) any later version.
#
# This program is distributed in the hope that it will be useful, but
# WITHOUT ANY WARRANTY; without even the implied warranty of
# MERCHANTIBILITY or FITNESS FOR A PARTICULAR PURPOSE. See the GNU
# General Public License for more details.
#
# You should have received a copy of the GNU General Public License
# along with this program. If not, see <http://www.gnu.org/licenses/>.

import os, sys, subprocess

import bpy, logging
from bpy.types import (
    bpy_struct,
    PropertyGroup,
    UIList,
    Operator,
    Object,
    Scene,
    Material,
    Collection,
)
from bpy.props import (
    BoolProperty,
    FloatProperty,
    IntProperty,
    IntVectorProperty,
    FloatVectorProperty,
    StringProperty,
    PointerProperty,
    EnumProperty,
    CollectionProperty,
)

from ..types import BFException, FDSCase
from .. import config
from .. import geometry, gis, utils, fds
from ..lang import OP_XB, OP_XYZ, OP_PB
from .. import gis, utils

log = logging.getLogger(__name__)


# Collections

bl_classes = list()


def subscribe(cls):
    """!
    Subscribe class to related collection.
    @param cls: the class to subscribe.
    @return the class subscribed.
    """
    bl_classes.append(cls)
    return cls


# Load BlenderFDS Settings


@subscribe
class WM_OT_bf_load_blenderfds_settings(Operator):
    """!
    Load default BlenderFDS settings, deleting current data.
    """

    bl_label = "Load Default BlenderFDS Settings"
    bl_idname = "wm.bf_load_blenderfds_settings"
    bl_description = "Load default BlenderFDS settings, deleting current data!"

    def invoke(self, context, event):
        """!
        Invoke the operator.
        @param context: the <a href="https://docs.blender.org/api/current/bpy.context.html">blender context</a>.
        @param event: the <a href="https://docs.blender.org/api/current/bpy.types.Event.html">blender event</a>.
        @return result
        - "RUNNING_MODAL" keep the operator running with blender.
        - "CANCELLED" when no action has been taken, operator exits.
        - "FINISHED" when the operator is complete, operator exits.
        - "PASS_THROUGH" do nothing and pass the event on.
        - "INTERFACE" handled but not executed (popup menus).
        """
        # Ask for confirmation
        wm = context.window_manager
        return wm.invoke_confirm(self, event)

    def execute(self, context):
        """!
        Execute the operator.
        @param context: the <a href="https://docs.blender.org/api/current/bpy.context.html">blender context</a>.
        @return return
        - "RUNNING_MODAL" keep the operator running with blender.
        - "CANCELLED" when no action has been taken, operator exits.
        - "FINISHED" when the operator is complete, operator exits.
        - "PASS_THROUGH" do nothing and pass the event on.
        - "INTERFACE" handled but not executed (popup menus).
        """
        # Set default startup.blend
        filepath = os.path.dirname(sys.modules[__package__].__file__) + "/default.blend"
        bpy.ops.wm.open_mainfile(filepath=filepath, load_ui=True, use_scripts=True)
        bpy.ops.wm.save_homefile()
        # Save user preferences
        bpy.ops.wm.save_userpref()
        # Report
        self.report({"INFO"}, "Default BlenderFDS settings loaded")
        return {"FINISHED"}


# GEOM, check geometry sanity and intersections


@subscribe
class OBJECT_OT_bf_check_intersections(Operator):
    """!
    Check self-intersections or intersections with other selected objects.
    """

    bl_label = "Check Intersections"
    bl_idname = "object.bf_geom_check_intersections"
    bl_description = (
        "Check self-intersections or intersections with other selected objects"
    )

    @classmethod
    def poll(cls, context):
        """!
        Test if the operator can be called or not
        @param context: the <a href="https://docs.blender.org/api/current/bpy.context.html">blender context</a>.
        @return True if operator can be called, False otherwise.
        """
        return context.active_object

    def execute(self, context):
        """!
        Execute the operator.
        @param context: the <a href="https://docs.blender.org/api/current/bpy.context.html">blender context</a>.
        @return return
        - "RUNNING_MODAL" keep the operator running with blender.
        - "CANCELLED" when no action has been taken, operator exits.
        - "FINISHED" when the operator is complete, operator exits.
        - "PASS_THROUGH" do nothing and pass the event on.
        - "INTERFACE" handled but not executed (popup menus).
        """
        w = context.window_manager.windows[0]
        w.cursor_modal_set("WAIT")
        ob = context.active_object
        obs = context.selected_objects
        if obs:
            obs.remove(ob)
        try:
            geometry.calc_trisurfaces.check_intersections(
                context, ob, obs, protect=ob.bf_geom_protect
            )
        except BFException as err:
            self.report({"ERROR"}, str(err))
            return {"CANCELLED"}
        else:
            self.report({"INFO"}, "No intersection")
            return {"FINISHED"}
        finally:
            w.cursor_modal_restore()


@subscribe
class SCENE_OT_bf_check_sanity(Operator):
    """!
    Check if closed orientable manifold, with no degenerate geometry.
    """

    bl_label = "Check Sanity"
    bl_idname = "object.bf_geom_check_sanity"
    bl_description = "Check if closed orientable manifold, with no degenerate geometry"

    @classmethod
    def poll(cls, context):
        """!
        Test if the operator can be called or not
        @param context: the <a href="https://docs.blender.org/api/current/bpy.context.html">blender context</a>.
        @return True if operator can be called, False otherwise.
        """
        return context.active_object

    def execute(self, context):
        """!
        Execute the operator.
        @param context: the <a href="https://docs.blender.org/api/current/bpy.context.html">blender context</a>.
        @return return
        - "RUNNING_MODAL" keep the operator running with blender.
        - "CANCELLED" when no action has been taken, operator exits.
        - "FINISHED" when the operator is complete, operator exits.
        - "PASS_THROUGH" do nothing and pass the event on.
        - "INTERFACE" handled but not executed (popup menus).
        """
        w = context.window_manager.windows[0]
        w.cursor_modal_set("WAIT")
        ob = context.active_object
        try:
            geometry.calc_trisurfaces.check_geom_sanity(
                context, ob, protect=ob.bf_geom_protect
            )
        except BFException as err:
            self.report({"ERROR"}, str(err))
            return {"CANCELLED"}
        else:
            self.report({"INFO"}, "Geometry sanity ok")
            return {"FINISHED"}
        finally:
            w.cursor_modal_restore()


# Show FDS code


class _show_fds_code:
    """!
    ???
    """

    def draw(self, context):
        """!
        Draw function for the operator.
        @param context: the <a href="https://docs.blender.org/api/current/bpy.context.html">blender context</a>.
        """
        if self.lines:
            lines = self.lines.split("\n")
        else:
            lines = ("No FDS code is exported",)
        if len(lines) > 60:
            lines = lines[:60]
            lines.append("...")
        layout = self.layout
        for line in lines:
            layout.label(text=line)

    def execute(self, context):
        """!
        Execute the operator.
        @param context: the <a href="https://docs.blender.org/api/current/bpy.context.html">blender context</a>.
        @return return
        - "RUNNING_MODAL" keep the operator running with blender.
        - "CANCELLED" when no action has been taken, operator exits.
        - "FINISHED" when the operator is complete, operator exits.
        - "PASS_THROUGH" do nothing and pass the event on.
        - "INTERFACE" handled but not executed (popup menus).
        """
        self.report({"INFO"}, "FDS Code Shown")
        return {"FINISHED"}

    def _get_lines(self, context):
        """!
        ???
        @param context: the <a href="https://docs.blender.org/api/current/bpy.context.html">blender context</a>.
        @return ???
        """
        return str()

    def invoke(self, context, event):
        """!
        Invoke the operator.
        @param context: the <a href="https://docs.blender.org/api/current/bpy.context.html">blender context</a>.
        @param event: the <a href="https://docs.blender.org/api/current/bpy.types.Event.html">blender event</a>.
        @return result
        - "RUNNING_MODAL" keep the operator running with blender.
        - "CANCELLED" when no action has been taken, operator exits.
        - "FINISHED" when the operator is complete, operator exits.
        - "PASS_THROUGH" do nothing and pass the event on.
        - "INTERFACE" handled but not executed (popup menus).
        """
        w = context.window_manager.windows[0]
        w.cursor_modal_set("WAIT")
        try:
            self.lines = self._get_lines(context)  # get FDS code
        except BFException as err:
            self.report({"ERROR"}, str(err))
            return {"CANCELLED"}
        else:
            wm = context.window_manager
            return wm.invoke_props_dialog(self, width=600)
        finally:
            w.cursor_modal_restore()


@subscribe
class OBJECT_OT_bf_show_fds_code(_show_fds_code, Operator):
<<<<<<< HEAD
    """!
    Show FDS code exported from current Object.
    """

    bl_label = "Show FDS Code From Current Object"
=======
    bl_label = "Show FDS Code"
>>>>>>> 18337f55
    bl_idname = "object.bf_show_fds_code"
    bl_description = "Show FDS code exported from current Object"

    @classmethod
    def poll(cls, context):
        """!
        Test if the operator can be called or not
        @param context: the <a href="https://docs.blender.org/api/current/bpy.context.html">blender context</a>.
        @return True if operator can be called, False otherwise.
        """
        return context.active_object

    def _get_lines(self, context):
        """!
        ???
        @param context: the <a href="https://docs.blender.org/api/current/bpy.context.html">blender context</a>.
        @return ???
        """
        return context.active_object.to_fds(context)


@subscribe
class MATERIAL_OT_bf_show_fds_code(_show_fds_code, Operator):
<<<<<<< HEAD
    """!
    Show FDS code exported from current Material.
    """

    bl_label = "Show FDS Code From Current Material"
=======
    bl_label = "Show FDS Code"
>>>>>>> 18337f55
    bl_idname = "material.bf_show_fds_code"
    bl_description = "Show FDS code exported from current Material"

    @classmethod
    def poll(cls, context):
        """!
        Test if the operator can be called or not
        @param context: the <a href="https://docs.blender.org/api/current/bpy.context.html">blender context</a>.
        @return True if operator can be called, False otherwise.
        """
        return context.active_object and context.active_object.active_material

    def _get_lines(self, context):
        """!
        ???
        @param context: the <a href="https://docs.blender.org/api/current/bpy.context.html">blender context</a>.
        @return ???
        """
        return context.active_object.active_material.to_fds(context)


@subscribe
class SCENE_OT_bf_show_fds_code(_show_fds_code, Operator):
<<<<<<< HEAD
    """!
    Show FDS code exported from Scene.
    """

    bl_label = "Show FDS Code From Current Scene"
=======
    bl_label = "Show FDS Code"
>>>>>>> 18337f55
    bl_idname = "scene.bf_show_fds_code"
    bl_description = "Show FDS code exported from Scene"

    @classmethod
    def poll(cls, context):
        """!
        Test if the operator can be called or not
        @param context: the <a href="https://docs.blender.org/api/current/bpy.context.html">blender context</a>.
        @return True if operator can be called, False otherwise.
        """
        return context.scene

    def _get_lines(self, context):
        """!
        ???
        @param context: the <a href="https://docs.blender.org/api/current/bpy.context.html">blender context</a>.
        @return ???
        """
        return context.scene.to_fds(context)


# Show exported geometry


@subscribe
class OBJECT_OT_bf_show_fds_geometry(Operator):
    """!
    Show geometry as exported to FDS.
    """

    bl_label = "Show FDS Geometry"
    bl_idname = "object.bf_show_fds_geometry"
    bl_description = "Show geometry as exported to FDS"

    @classmethod
    def poll(cls, context):
        """!
        Test if the operator can be called or not
        @param context: the <a href="https://docs.blender.org/api/current/bpy.context.html">blender context</a>.
        @return True if operator can be called, False otherwise.
        """
        return context.active_object

    def execute(self, context):
        """!
        Execute the operator.
        @param context: the <a href="https://docs.blender.org/api/current/bpy.context.html">blender context</a>.
        @return return
        - "RUNNING_MODAL" keep the operator running with blender.
        - "CANCELLED" when no action has been taken, operator exits.
        - "FINISHED" when the operator is complete, operator exits.
        - "PASS_THROUGH" do nothing and pass the event on.
        - "INTERFACE" handled but not executed (popup menus).
        """
        ob = context.active_object
        bf_namelist = ob.bf_namelist
        scale_length = context.scene.unit_settings.scale_length
        # Exported
        if not bf_namelist.exported:
            self.report({"WARNING"}, "Not exported")
            return {"CANCELLED"}
        # Wait
        w = context.window_manager.windows[0]
        w.cursor_modal_set("WAIT")
        # Manage GEOM
        if ob.bf_namelist_cls == "ON_GEOM" and not ob.hide_render:  # was bf_export
            check = ob.bf_geom_check_sanity
            try:
                fds_surfids, fds_verts, fds_faces, msg = geometry.to_fds.ob_to_geom(
                    context=context, ob=ob, scale_length=scale_length, check=check
                )
            except BFException as err:
                self.report({"ERROR"}, str(err))
                return {"CANCELLED"}
            else:
                ob_tmp = geometry.utils.get_tmp_object(
                    context, ob, f"{ob.name}_GEOM_tmp"
                )
                geometry.from_fds.geom_to_ob(
                    fds_surfids=fds_surfids,
                    fds_verts=fds_verts,
                    fds_faces=fds_faces,
                    context=context,
                    ob=ob_tmp,
                    scale_length=scale_length,
                )
                self.report({"INFO"}, msg)
                return {"FINISHED"}
            finally:
                w.cursor_modal_restore()
        # Manage XB, XYZ, PB*
        msgs, ob_tmp = list(), None
        # XB
        if ob.bf_xb_export and ob.bf_namelist.bf_param_xb:
            try:
                xbs, msg = geometry.to_fds.ob_to_xbs(
                    context=context, ob=ob, scale_length=scale_length
                )
            except BFException as err:
                w.cursor_modal_restore()
                self.report({"ERROR"}, str(err))
                return {"CANCELLED"}
            else:
                msgs.append(msg)
                ob_tmp = geometry.utils.get_tmp_object(
                    context=context, ob=ob, name=f"{ob.name}_XB_tmp"
                )
                geometry.from_fds.xbs_to_ob(
                    xbs=xbs,
                    context=context,
                    ob=ob_tmp,
                    scale_length=scale_length,
                    ma=ob.active_material,
                    bf_xb=ob.bf_xb,
                )
        # XYZ
        if ob.bf_xyz_export and ob.bf_namelist.bf_param_xyz:
            try:
                xyzs, msg = geometry.to_fds.ob_to_xyzs(
                    context=context, ob=ob, scale_length=scale_length
                )
            except BFException as err:
                w.cursor_modal_restore()
                self.report({"ERROR"}, str(err))
                return {"CANCELLED"}
            else:
                msgs.append(msg)
                ob_tmp = geometry.utils.get_tmp_object(
                    context=context, ob=ob, name=f"{ob.name}_XYZ_tmp"
                )
                geometry.from_fds.xyzs_to_ob(
                    xyzs=xyzs,
                    context=context,
                    ob=ob_tmp,
                    scale_length=scale_length,
                    ma=ob.active_material,
                )
        # PB
        if ob.bf_pb_export and ob.bf_namelist.bf_param_pb:
            try:
                pbs, msg = geometry.to_fds.ob_to_pbs(
                    context=context, ob=ob, scale_length=scale_length
                )
            except BFException as err:
                w.cursor_modal_restore()
                self.report({"ERROR"}, str(err))
                return {"CANCELLED"}
            else:
                msgs.append(msg)
                ob_tmp = geometry.utils.get_tmp_object(
                    context=context, ob=ob, name=f"{ob.name}_PB*_tmp"
                )
                geometry.from_fds.pbs_to_ob(
                    pbs=pbs,
                    context=context,
                    ob=ob_tmp,
                    scale_length=scale_length,
                    ma=ob.active_material,
                )
        # Close
        w.cursor_modal_restore()
        msg = "; ".join(msg for msg in msgs if msg)
        if ob_tmp:
            self.report({"INFO"}, msg or "Geometry exported.")
            return {"FINISHED"}
        else:
            self.report({"WARNING"}, msg or "No geometry exported.")
            return {"CANCELLED"}


@subscribe
class OBJECT_OT_bf_hide_fds_geometry(Operator):
<<<<<<< HEAD
    """!
    Hide geometry as exported to FDS.
    """

    bl_label = "Hide FDS Geometry"
=======
    bl_label = "Hide Tmp Geometry"
>>>>>>> 18337f55
    bl_idname = "object.bf_hide_fds_geometry"
    bl_description = "Hide all temporary geometry"

    def execute(self, context):
        """!
        Execute the operator.
        @param context: the <a href="https://docs.blender.org/api/current/bpy.context.html">blender context</a>.
        @return return
        - "RUNNING_MODAL" keep the operator running with blender.
        - "CANCELLED" when no action has been taken, operator exits.
        - "FINISHED" when the operator is complete, operator exits.
        - "PASS_THROUGH" do nothing and pass the event on.
        - "INTERFACE" handled but not executed (popup menus).
        """
        geometry.utils.rm_tmp_objects(context)
        self.report({"INFO"}, "Temporary geometry hidden")
        return {"FINISHED"}


# Show text in Blender text editor


@subscribe
class SCENE_OT_bf_show_text(Operator):
<<<<<<< HEAD
    """!
    Show free text in the editor.
    """

    bl_label = "Show"
=======
    bl_label = "Show Free Text"
>>>>>>> 18337f55
    bl_idname = "scene.bf_show_text"
    bl_description = "Show free text in the editor"

    @classmethod
    def poll(cls, context):
        """!
        Test if the operator can be called or not
        @param context: the <a href="https://docs.blender.org/api/current/bpy.context.html">blender context</a>.
        @return True if operator can be called, False otherwise.
        """
        return context.scene.bf_config_text

    def execute(self, context):
        """!
        Execute the operator.
        @param context: the <a href="https://docs.blender.org/api/current/bpy.context.html">blender context</a>.
        @return return
        - "RUNNING_MODAL" keep the operator running with blender.
        - "CANCELLED" when no action has been taken, operator exits.
        - "FINISHED" when the operator is complete, operator exits.
        - "PASS_THROUGH" do nothing and pass the event on.
        - "INTERFACE" handled but not executed (popup menus).
        """
        te = context.scene.bf_config_text
        done = False
        for w in context.window_manager.windows:
            for area in w.screen.areas:
                if area.type == "TEXT_EDITOR":
                    space = area.spaces[0]
                    space.text = te
                    space.show_line_numbers = True
                    space.show_line_highlight = True
                    space.show_word_wrap = True
                    space.show_margin = True
                    space.margin_column = 130
                    space.show_syntax_highlight = True
                    done = True
                    break
        if done:
            self.report({"INFO"}, f"See <{te.name}> in Blender text editor")
            return {"FINISHED"}
        else:
            self.report({"WARNING"}, f"Open a Blender text editor first")
            return {"CANCELLED"}


# Dialog box operator


@subscribe
class WM_OT_bf_dialog(Operator):
    """!
    BlenderFDS Dialog.
    """

    bl_label = "BlenderFDS"
    bl_idname = "wm.bf_dialog"
    bl_description = "BlenderFDS Dialog"

    type: EnumProperty(
        name="Type",
        items=(("INFO", "Information", "Information"), ("ERROR", "Error", "Error")),
        description="Dialog type",
        default="INFO",
    )

    msg: StringProperty(
        name="Message", description="Dialog message", default="No message"
    )

    description: StringProperty(name="Description", description="Dialog description")

    def execute(self, context):
        """!
        Execute the operator.
        @param context: the <a href="https://docs.blender.org/api/current/bpy.context.html">blender context</a>.
        @return return
        - "RUNNING_MODAL" keep the operator running with blender.
        - "CANCELLED" when no action has been taken, operator exits.
        - "FINISHED" when the operator is complete, operator exits.
        - "PASS_THROUGH" do nothing and pass the event on.
        - "INTERFACE" handled but not executed (popup menus).
        """
        return {"FINISHED"}

    def invoke(self, context, event):
        """!
        Invoke the operator.
        @param context: the <a href="https://docs.blender.org/api/current/bpy.context.html">blender context</a>.
        @param event: the <a href="https://docs.blender.org/api/current/bpy.types.Event.html">blender event</a>.
        @return result
        - "RUNNING_MODAL" keep the operator running with blender.
        - "CANCELLED" when no action has been taken, operator exits.
        - "FINISHED" when the operator is complete, operator exits.
        - "PASS_THROUGH" do nothing and pass the event on.
        - "INTERFACE" handled but not executed (popup menus).
        """
        wm = context.window_manager
        return wm.invoke_props_dialog(self)

    def draw(self, context):
        """!
        Draw function for the operator.
        @param context: the <a href="https://docs.blender.org/api/current/bpy.context.html">blender context</a>.
        """
        layout = self.layout
        col = layout.column()
        col.label(text=self.msg, icon=self.type)
        if self.description:
            col.separator()
            descriptions = self.description.splitlines()
            for description in descriptions:
                row = col.row()
                row.label(text=description)


# Copy FDS parameters between Blender elements

from .. import lang


def _bf_props_copy(context, source_element, dest_elements):
    """!
    Copy all parameters from source_element to dest_elements.
    """
    for param in lang.bf_params:
        # Get value
        if not isinstance(source_element, param.bpy_type):
            continue
        bpy_idname = param.bpy_idname
        if not bpy_idname or param.bf_other.get("copy_protect"):
            continue
        bpy_value = getattr(source_element, bpy_idname)
        # Set value
        log.debug(f"Copy: {source_element.name} ->")
        if isinstance(bpy_value, bpy.types.bpy_prop_collection):
            for dest_element in dest_elements:
                dest_coll = getattr(dest_element, bpy_idname)
                dest_coll.clear()
                for source_item in bpy_value:
                    dest_item = dest_coll.add()
                    for k, v in source_item.items():
                        dest_item[k] = v
                        log.debug(f"   -> {dest_element.name}: {bpy_idname}: {k}={v}")
        else:
            for dest_element in dest_elements:
                setattr(dest_element, bpy_idname, bpy_value)
                log.debug(f"   -> {dest_element.name}: {bpy_idname}={bpy_value}")


@subscribe
class SCENE_OT_bf_copy_props_to_scene(Operator):
    """!
    Copy all current scene FDS parameters to another Scene.
    """

    bl_label = "Copy To Scene"
    bl_idname = "scene.bf_props_to_scene"
    bl_description = "Copy all current scene FDS parameters to another Scene"
    bl_options = {"REGISTER", "UNDO"}

    bf_destination_element: StringProperty(name="Destination Scene")

    def draw(self, context):
        """!
        Draw function for the operator.
        @param context: the <a href="https://docs.blender.org/api/current/bpy.context.html">blender context</a>.
        """
        layout = self.layout
        row = layout.row()
        row.prop_search(
            self, "bf_destination_element", bpy.data, "scenes", text="Scene"
        )

    def execute(self, context):
        """!
        Execute the operator.
        @param context: the <a href="https://docs.blender.org/api/current/bpy.context.html">blender context</a>.
        @return return
        - "RUNNING_MODAL" keep the operator running with blender.
        - "CANCELLED" when no action has been taken, operator exits.
        - "FINISHED" when the operator is complete, operator exits.
        - "PASS_THROUGH" do nothing and pass the event on.
        - "INTERFACE" handled but not executed (popup menus).
        """
        # Get source and destination scenes
        source_element = context.scene
        destination_elements = (
            bpy.data.scenes.get(self.bf_destination_element, None),
        )  # a tuple!
        if not destination_elements[0]:
            self.report({"WARNING"}, "No destination Scene")
            return {"CANCELLED"}
        if not source_element:
            self.report({"WARNING"}, "No source Scene")
            return {"CANCELLED"}
        # Copy
        _bf_props_copy(context, source_element, destination_elements)
        self.report({"INFO"}, "Copied to destination Scene")
        return {"FINISHED"}

    def invoke(self, context, event):
        """!
        Invoke the operator.
        @param context: the <a href="https://docs.blender.org/api/current/bpy.context.html">blender context</a>.
        @param event: the <a href="https://docs.blender.org/api/current/bpy.types.Event.html">blender event</a>.
        @return result
        - "RUNNING_MODAL" keep the operator running with blender.
        - "CANCELLED" when no action has been taken, operator exits.
        - "FINISHED" when the operator is complete, operator exits.
        - "PASS_THROUGH" do nothing and pass the event on.
        - "INTERFACE" handled but not executed (popup menus).
        """
        # Call dialog
        wm = context.window_manager
        return wm.invoke_props_dialog(self)


@subscribe
class OBJECT_OT_bf_copy_FDS_properties_to_sel_obs(Operator):
<<<<<<< HEAD
    """!
    Copy current object FDS parameters to selected Objects.
    """

    bl_label = "Copy To Selected Objects"
=======
    bl_label = "Copy To Selected"
>>>>>>> 18337f55
    bl_idname = "object.bf_props_to_sel_obs"
    bl_description = "Copy current object FDS parameters to selected Objects"
    bl_options = {"REGISTER", "UNDO"}

    @classmethod
    def poll(cls, context):
        """!
        Test if the operator can be called or not
        @param context: the <a href="https://docs.blender.org/api/current/bpy.context.html">blender context</a>.
        @return True if operator can be called, False otherwise.
        """
        return context.active_object

    def invoke(self, context, event):
        """!
        Invoke the operator.
        @param context: the <a href="https://docs.blender.org/api/current/bpy.context.html">blender context</a>.
        @param event: the <a href="https://docs.blender.org/api/current/bpy.types.Event.html">blender event</a>.
        @return result
        - "RUNNING_MODAL" keep the operator running with blender.
        - "CANCELLED" when no action has been taken, operator exits.
        - "FINISHED" when the operator is complete, operator exits.
        - "PASS_THROUGH" do nothing and pass the event on.
        - "INTERFACE" handled but not executed (popup menus).
        """
        # Ask for confirmation
        wm = context.window_manager
        return wm.invoke_confirm(self, event)

    def execute(self, context):
        """!
        Execute the operator.
        @param context: the <a href="https://docs.blender.org/api/current/bpy.context.html">blender context</a>.
        @return return
        - "RUNNING_MODAL" keep the operator running with blender.
        - "CANCELLED" when no action has been taken, operator exits.
        - "FINISHED" when the operator is complete, operator exits.
        - "PASS_THROUGH" do nothing and pass the event on.
        - "INTERFACE" handled but not executed (popup menus).
        """
        bpy.ops.object.mode_set(mode="OBJECT")
        # Get source and destination objects
        source_element = context.active_object
        destination_elements = set(
            ob
            for ob in context.selected_objects
            if ob.type == "MESH" and ob != source_element
        )
        if not destination_elements:
            self.report({"WARNING"}, "No destination Object")
            return {"CANCELLED"}
        if not source_element:
            self.report({"WARNING"}, "No source Object")
            return {"CANCELLED"}
        # Copy
        _bf_props_copy(context, source_element, destination_elements)
        self.report({"INFO"}, "Copied to selected Objects")
        return {"FINISHED"}


@subscribe
class MATERIAL_OT_bf_assign_BC_to_sel_obs(Operator):
<<<<<<< HEAD
    """!
    Assign current boundary condition to selected Objects.
    """

    bl_label = "Assign To Selected Objects"
=======
    bl_label = "Assign To Selected"
>>>>>>> 18337f55
    bl_idname = "material.bf_surf_to_sel_obs"
    bl_description = "Assign current boundary condition to selected Objects"
    bl_options = {"REGISTER", "UNDO"}

    @classmethod
    def poll(cls, context):
        """!
        Test if the operator can be called or not
        @param context: the <a href="https://docs.blender.org/api/current/bpy.context.html">blender context</a>.
        @return True if operator can be called, False otherwise.
        """
        source_element = context.active_object
        active_material = source_element.active_material
        return source_element and active_material

    def invoke(self, context, event):
        """!
        Invoke the operator.
        @param context: the <a href="https://docs.blender.org/api/current/bpy.context.html">blender context</a>.
        @param event: the <a href="https://docs.blender.org/api/current/bpy.types.Event.html">blender event</a>.
        @return result
        - "RUNNING_MODAL" keep the operator running with blender.
        - "CANCELLED" when no action has been taken, operator exits.
        - "FINISHED" when the operator is complete, operator exits.
        - "PASS_THROUGH" do nothing and pass the event on.
        - "INTERFACE" handled but not executed (popup menus).
        """
        # Ask for confirmation
        wm = context.window_manager
        return wm.invoke_confirm(self, event)

    def execute(self, context):
        """!
        Execute the operator.
        @param context: the <a href="https://docs.blender.org/api/current/bpy.context.html">blender context</a>.
        @return return
        - "RUNNING_MODAL" keep the operator running with blender.
        - "CANCELLED" when no action has been taken, operator exits.
        - "FINISHED" when the operator is complete, operator exits.
        - "PASS_THROUGH" do nothing and pass the event on.
        - "INTERFACE" handled but not executed (popup menus).
        """
        bpy.ops.object.mode_set(mode="OBJECT", toggle=False)
        # Get source and destination materials
        source_element = context.active_object
        active_material = source_element.active_material
        destination_elements = set(
            ob
            for ob in context.selected_objects
            if ob.type == "MESH" and ob != source_element
        )
        if not destination_elements:
            self.report({"WARNING"}, "No destination Object")
            return {"CANCELLED"}
        if not source_element:
            self.report({"WARNING"}, "No source Object")
            return {"CANCELLED"}
        if not active_material:
            self.report({"WARNING"}, "No boundary condition to assign")
            return {"CANCELLED"}
        # Loop on objects
        for ob in destination_elements:
            ob.active_material = active_material
            log.debug(f"Assign Material <{active_material.name}> -> <{ob.name}>")
        # Set myself as exported
        active_material.bf_surf_export = True
        # Return
        self.report({"INFO"}, "Assigned to selected Objects")
        return {"FINISHED"}


# Search MATL, PROP items in free text and CATF files


def _get_namelist_items(self, context, label) -> "items":
    """!
    Get namelist IDs available in Free Text and CATF files.
    """
    fds_case = FDSCase()
    sc = context.scene
    # Get namelists from Free Text
    if sc.bf_config_text:
        f90_namelists = sc.bf_config_text.as_string()
        fds_case.from_fds(f90_namelists, reset=False)
    # Get namelists from available CATF files
    if sc.bf_catf_export:
        for filepath in tuple(item.name for item in sc.bf_catf_files if item.bf_export):
            try:
                f90_namelists = utils.read_from_file(filepath)
            except IOError:
                pass
            else:
                fds_case.from_fds(f90_namelists, reset=False)
    # Prepare list of IDs
    items = list()
    for n in fds_case.get_fds_namelists_by_label(label):
        fds_param = n.get_fds_param_by_label("ID")
        if fds_param:
            hid = fds_param.values[0]
            items.append((hid, hid, ""))
    items.sort(key=lambda k: k[0])
    return items


def _get_matl_items(self, context):
    """!
    ???
    """
    return _get_namelist_items(self, context, "MATL")


@subscribe
class MATERIAL_OT_bf_choose_matl_id(Operator):
    """!
    Choose MATL_ID from MATLs available in Free Text and CATF files.
    """

    bl_label = "Choose MATL_ID"
    bl_idname = "material.bf_choose_matl_id"
    bl_description = "Choose MATL_ID from MATLs available in Free Text and CATF files"

    bf_matl_id: EnumProperty(
        name="MATL_ID",
        description="MATL_ID parameter",
        items=_get_matl_items,  # Updating function
    )

    @classmethod
    def poll(cls, context):
        return context.active_object and context.active_object.active_material

    def execute(self, context):
        """!
        Execute the operator.
        @param context: the <a href="https://docs.blender.org/api/current/bpy.context.html">blender context</a>.
        @return return
        - "RUNNING_MODAL" keep the operator running with blender.
        - "CANCELLED" when no action has been taken, operator exits.
        - "FINISHED" when the operator is complete, operator exits.
        - "PASS_THROUGH" do nothing and pass the event on.
        - "INTERFACE" handled but not executed (popup menus).
        """
        ma = context.active_object.active_material
        ma.bf_matl_id = self.bf_matl_id
        self.report({"INFO"}, "MATL_ID parameter set")
        return {"FINISHED"}

    def invoke(self, context, event):
        """!
        Invoke the operator.
        @param context: the <a href="https://docs.blender.org/api/current/bpy.context.html">blender context</a>.
        @param event: the <a href="https://docs.blender.org/api/current/bpy.types.Event.html">blender event</a>.
        @return result
        - "RUNNING_MODAL" keep the operator running with blender.
        - "CANCELLED" when no action has been taken, operator exits.
        - "FINISHED" when the operator is complete, operator exits.
        - "PASS_THROUGH" do nothing and pass the event on.
        - "INTERFACE" handled but not executed (popup menus).
        """
        ma = context.active_object.active_material
        try:
            self.bf_matl_id = ma.bf_matl_id
        except TypeError:
            pass
        wm = context.window_manager
        return wm.invoke_props_dialog(self, width=300)

    def draw(self, context):
        """!
        Draw function for the operator.
        @param context: the <a href="https://docs.blender.org/api/current/bpy.context.html">blender context</a>.
        """
        self.layout.prop(self, "bf_matl_id", text="")


def _get_prop_items(self, context):
    """!
    ???
    """
    return _get_namelist_items(self, context, "PROP")


@subscribe
class MATERIAL_OT_bf_choose_devc_prop_id(Operator):
    """!
    Choose PROP_ID from PROPs available in Free Text and CATF files.
    """

    bl_label = "Choose PROP_ID"
    bl_idname = "object.bf_choose_devc_prop_id"
    bl_description = "Choose PROP_ID from PROPs available in Free Text and CATF files"

    bf_devc_prop_id: EnumProperty(
        name="PROP_ID",
        description="PROP_ID parameter",
        items=_get_prop_items,  # Updating function
    )

    @classmethod
    def poll(cls, context):
        return context.active_object

    def execute(self, context):
        """!
        Execute the operator.
        @param context: the <a href="https://docs.blender.org/api/current/bpy.context.html">blender context</a>.
        @return return
        - "RUNNING_MODAL" keep the operator running with blender.
        - "CANCELLED" when no action has been taken, operator exits.
        - "FINISHED" when the operator is complete, operator exits.
        - "PASS_THROUGH" do nothing and pass the event on.
        - "INTERFACE" handled but not executed (popup menus).
        """
        ob = context.active_object
        ob.bf_devc_prop_id = self.bf_devc_prop_id
        self.report({"INFO"}, "PROP_ID parameter set")
        return {"FINISHED"}

    def invoke(self, context, event):
        """!
        Invoke the operator.
        @param context: the <a href="https://docs.blender.org/api/current/bpy.context.html">blender context</a>.
        @param event: the <a href="https://docs.blender.org/api/current/bpy.types.Event.html">blender event</a>.
        @return result
        - "RUNNING_MODAL" keep the operator running with blender.
        - "CANCELLED" when no action has been taken, operator exits.
        - "FINISHED" when the operator is complete, operator exits.
        - "PASS_THROUGH" do nothing and pass the event on.
        - "INTERFACE" handled but not executed (popup menus).
        """
        ob = context.active_object
        try:
            self.bf_devc_prop_id = ob.bf_devc_prop_id
        except TypeError:
            pass
        wm = context.window_manager
        return wm.invoke_props_dialog(self, width=300)

    def draw(self, context):
        """!
        Draw function for the operator.
        @param context: the <a href="https://docs.blender.org/api/current/bpy.context.html">blender context</a>.
        """
        self.layout.prop(self, "bf_devc_prop_id", text="")


# MESH Tools

# FIXME FIXME FIXME
@subscribe
class OBJECT_OT_bf_set_mesh_cell_size(Operator):
    bl_label = "Set Cell Size"
    bl_idname = "object.bf_set_mesh_cell_size"
    bl_description = "Set current MESH cell size"
    bl_options = {"REGISTER", "UNDO"}

    bf_cell_sizes: FloatVectorProperty(
        name="Desired Cell Sizes [m]",
        description="Desired MESH cell sizes",
        default=(0.3, 0.3, 0.3),
        min=0.001,
        precision=3,
        size=3,
    )
    bf_poisson_restriction: BoolProperty(
        name="Poisson Restriction",
        description="Respect FDS Poisson solver restriction on IJK values while setting desired cell sizes.\nCell sizes may be set smaller than requested.",
        default=True,
    )

    @classmethod
    def poll(cls, context):
        ob = context.active_object
        return ob and ob.bf_namelist_cls == "ON_MESH"

    def draw(self, context):
        layout = self.layout
        layout.prop(self, "bf_cell_sizes", text="")
        layout.prop(self, "bf_poisson_restriction")

    def execute(self, context):
        ob = context.active_object
        ob.bf_xb, ob.bf_xb_export = "BBOX", True  # FIXME should be impossible to change
        scale_length = context.scene.unit_settings.scale_length
        xbs = geometry.utils.get_bbox_xbs(
            context=context, ob=ob, scale_length=scale_length
        )
        ob.bf_mesh_ijk = fds.mesh_tools.calc_ijk(
            xbs=xbs, desired_cs=self.bf_cell_sizes, poisson=self.bf_poisson_restriction
        )
        self.report({"INFO"}, "MESH cell size set")
        return {"FINISHED"}

    def invoke(self, context, event):
        ob = context.active_object
        scale_length = context.scene.unit_settings.scale_length
        # Set default
        self.bf_cell_sizes = fds.mesh_tools.calc_cell_sizes(
            ijk=ob.bf_mesh_ijk,
            xbs=geometry.utils.get_bbox_xbs(
                context=context, ob=ob, scale_length=scale_length
            ),
        )
        # Call dialog
        wm = context.window_manager
        return wm.invoke_props_dialog(self)


# FIXME FIXME FIXME align meshes

# GIS


class _bf_set_geoloc:
    """!
    Set geographic location (WGS84).
    """

    bl_label = "Set Geolocation"
    # bl_idname = "scene.bf_set_geoloc"
    bl_description = "Set geographic location (WGS84)"
    bl_options = {"REGISTER", "UNDO"}

    show: BoolProperty(name="Show Geolocation", default=False)

    bf_lon: FloatProperty(
        name="Longitude",
        description="Longitude (WGS84, EPSG:4326) in decimal degrees",
        min=-180,
        max=+180,
        precision=9,
    )

    bf_lat: FloatProperty(
        name="Latitude",
        description="Latitude (WGS84, EPSG:4326) in decimal degrees",
        min=-80,
        max=+84,
        precision=9,
    )

    bf_utm_easting: FloatProperty(
        name="UTM Easting",
        description="UTM easting (WGS84)",
        min=0,
        max=1000000,
        unit="LENGTH",
    )

    bf_utm_northing: FloatProperty(
        name="UTM Northing",
        description="UTM northing (WGS84)",
        min=0,
        max=10000000,
        unit="LENGTH",
    )

    bf_elevation: FloatProperty(
        name="Elevation", description="Elevation", unit="LENGTH", precision=4
    )

    def draw(self, context):
        """!
        Draw function for the operator.
        @param context: the <a href="https://docs.blender.org/api/current/bpy.context.html">blender context</a>.
        """
        sc = context.scene
        layout = self.layout
        col = layout.column(align=True)
        if sc.bf_crs == "LonLat":
            col.prop(self, "bf_lon", text="Longitude")
            col.prop(self, "bf_lat", text="Latitude")
        else:
            col.prop(self, "bf_utm_easting", text="Easting")
            col.prop(self, "bf_utm_northing", text="Northing")
        col.prop(self, "bf_elevation", text="Elevation")

    def _get_loc(self, context):
        """!
        ???
        @param context: the <a href="https://docs.blender.org/api/current/bpy.context.html">blender context</a>.
        """
        # redefine
        return 0.0, 0.0, 0.0

    def _set_loc(self, context, x, y, z):
        """!
        ???
        @param context: the <a href="https://docs.blender.org/api/current/bpy.context.html">blender context</a>.
        @param x: ???
        @param y: ???
        @param z: ???
        """
        # redefine
        pass

    def execute(self, context):
        """!
        Execute the operator.
        @param context: the <a href="https://docs.blender.org/api/current/bpy.context.html">blender context</a>.
        @return return
        - "RUNNING_MODAL" keep the operator running with blender.
        - "CANCELLED" when no action has been taken, operator exits.
        - "FINISHED" when the operator is complete, operator exits.
        - "PASS_THROUGH" do nothing and pass the event on.
        - "INTERFACE" handled but not executed (popup menus).
        """
        x, y, z = self._get_loc(context)
        sc = context.scene
        if sc.bf_crs == "LonLat":
            utm = gis.LonLat(
                lon=self.bf_lon, lat=self.bf_lat, elevation=self.bf_elevation
            ).to_UTM(force_zn=sc.bf_utm_zn, force_ne=sc.bf_utm_ne)
        else:
            utm = gis.UTM(
                zn=sc.bf_utm_zn,
                ne=sc.bf_utm_ne,
                easting=self.bf_utm_easting,
                northing=self.bf_utm_northing,
                elevation=self.bf_elevation,
            )
        # Compute loc relative to scene origin
        scale_length = 1.0  # = sc.unit_settings.scale_length
        x = (utm.easting - sc.bf_utm_easting) / scale_length
        y = (utm.northing - sc.bf_utm_northing) / scale_length
        z = utm.elevation - sc.bf_elevation  # scale_length self managed
        self._set_loc(context, x, y, z)
        self.report({"INFO"}, "Geolocation set")
        return {"FINISHED"}

    def invoke(self, context, event):
        """!
        Invoke the operator.
        @param context: the <a href="https://docs.blender.org/api/current/bpy.context.html">blender context</a>.
        @param event: the <a href="https://docs.blender.org/api/current/bpy.types.Event.html">blender event</a>.
        @return result
        - "RUNNING_MODAL" keep the operator running with blender.
        - "CANCELLED" when no action has been taken, operator exits.
        - "FINISHED" when the operator is complete, operator exits.
        - "PASS_THROUGH" do nothing and pass the event on.
        - "INTERFACE" handled but not executed (popup menus).
        """
        # Get loc, convert
        x, y, z = self._get_loc(context)
        sc = context.scene
        scale_length = sc.unit_settings.scale_length
        utm = gis.UTM(
            zn=sc.bf_utm_zn,
            ne=sc.bf_utm_ne,
            easting=sc.bf_utm_easting + x * scale_length,
            northing=sc.bf_utm_northing + y * scale_length,
            elevation=sc.bf_elevation + z,  # scale_length self managed
        )
        lonlat = utm.to_LonLat()
        # Show
        if self.show:
            url = lonlat.to_url()
            bpy.ops.wm.url_open(url=url)
            self.report({"INFO"}, "Geolocation shown")
            return {"FINISHED"}
        # Set defaults
        self.bf_lon = lonlat.lon
        self.bf_lat = lonlat.lat
        self.bf_utm_easting = utm.easting
        self.bf_utm_northing = utm.northing
        self.bf_elevation = utm.elevation
        # Call dialog
        wm = context.window_manager
        return wm.invoke_props_dialog(self)


@subscribe
class SCENE_OT_bf_set_cursor_geoloc(Operator, _bf_set_geoloc):
    """!
    Set geographic location (WGS84).
    """

    bl_idname = "scene.bf_set_cursor_geoloc"

<<<<<<< HEAD
    def _get_loc(self, context):
        """!
        Get current cursor location.
        @param context: the <a href="https://docs.blender.org/api/current/bpy.context.html">blender context</a>.
        @return cursor location.
        """
        # redefine
=======
    @classmethod
    def poll(cls, context):
        return context.scene.cursor

    def _get_loc(self, context):  # redefine
>>>>>>> 18337f55
        return context.scene.cursor.location

    def _set_loc(self, context, x, y, z):
        """!
        Set current cursor location.
        @param context: the <a href="https://docs.blender.org/api/current/bpy.context.html">blender context</a>.
        @param x: x coordinate
        @param y: y coordinate
        @param z: z coordinate
        """
        # redefine
        context.scene.cursor.location = x, y, z


@subscribe
class SCENE_OT_bf_set_ob_geoloc(Operator, _bf_set_geoloc):
    """!
    Set geographic location (WGS84).
    """

    bl_idname = "scene.bf_set_ob_geoloc"

<<<<<<< HEAD
    def _get_loc(self, context):
        """!
        Get current active object location.
        @param context: the <a href="https://docs.blender.org/api/current/bpy.context.html">blender context</a>.
        @return active object location.
        """
        # redefine
=======
    @classmethod
    def poll(cls, context):
        return context.active_object

    def _get_loc(self, context):  # redefine
>>>>>>> 18337f55
        return context.active_object.location

    def _set_loc(self, context, x, y, z):
        """!
        Set current active object location.
        @param context: the <a href="https://docs.blender.org/api/current/bpy.context.html">blender context</a>.
        @param x: x coordinate
        @param y: y coordinate
        @param z: z coordinate
        """
        # redefine
        context.active_object.location = x, y, z


# Register


def register():
    """!
    Load the Python classes and functions to blender.
    """
    from bpy.utils import register_class

    for cls in bl_classes:
        register_class(cls)


def unregister():
    """!
    Unload the Python classes and functions from blender.
    """
    from bpy.utils import unregister_class

    for cls in reversed(bl_classes):
        unregister_class(cls)<|MERGE_RESOLUTION|>--- conflicted
+++ resolved
@@ -294,15 +294,11 @@
 
 @subscribe
 class OBJECT_OT_bf_show_fds_code(_show_fds_code, Operator):
-<<<<<<< HEAD
     """!
     Show FDS code exported from current Object.
     """
 
-    bl_label = "Show FDS Code From Current Object"
-=======
     bl_label = "Show FDS Code"
->>>>>>> 18337f55
     bl_idname = "object.bf_show_fds_code"
     bl_description = "Show FDS code exported from current Object"
 
@@ -326,15 +322,11 @@
 
 @subscribe
 class MATERIAL_OT_bf_show_fds_code(_show_fds_code, Operator):
-<<<<<<< HEAD
     """!
     Show FDS code exported from current Material.
     """
 
-    bl_label = "Show FDS Code From Current Material"
-=======
     bl_label = "Show FDS Code"
->>>>>>> 18337f55
     bl_idname = "material.bf_show_fds_code"
     bl_description = "Show FDS code exported from current Material"
 
@@ -358,15 +350,11 @@
 
 @subscribe
 class SCENE_OT_bf_show_fds_code(_show_fds_code, Operator):
-<<<<<<< HEAD
     """!
     Show FDS code exported from Scene.
     """
 
-    bl_label = "Show FDS Code From Current Scene"
-=======
     bl_label = "Show FDS Code"
->>>>>>> 18337f55
     bl_idname = "scene.bf_show_fds_code"
     bl_description = "Show FDS code exported from Scene"
 
@@ -539,15 +527,11 @@
 
 @subscribe
 class OBJECT_OT_bf_hide_fds_geometry(Operator):
-<<<<<<< HEAD
-    """!
-    Hide geometry as exported to FDS.
-    """
-
-    bl_label = "Hide FDS Geometry"
-=======
+    """!
+    Hide all temporary geometry.
+    """
+
     bl_label = "Hide Tmp Geometry"
->>>>>>> 18337f55
     bl_idname = "object.bf_hide_fds_geometry"
     bl_description = "Hide all temporary geometry"
 
@@ -572,15 +556,11 @@
 
 @subscribe
 class SCENE_OT_bf_show_text(Operator):
-<<<<<<< HEAD
     """!
     Show free text in the editor.
     """
 
-    bl_label = "Show"
-=======
     bl_label = "Show Free Text"
->>>>>>> 18337f55
     bl_idname = "scene.bf_show_text"
     bl_description = "Show free text in the editor"
 
@@ -801,15 +781,11 @@
 
 @subscribe
 class OBJECT_OT_bf_copy_FDS_properties_to_sel_obs(Operator):
-<<<<<<< HEAD
     """!
     Copy current object FDS parameters to selected Objects.
     """
 
-    bl_label = "Copy To Selected Objects"
-=======
     bl_label = "Copy To Selected"
->>>>>>> 18337f55
     bl_idname = "object.bf_props_to_sel_obs"
     bl_description = "Copy current object FDS parameters to selected Objects"
     bl_options = {"REGISTER", "UNDO"}
@@ -872,15 +848,11 @@
 
 @subscribe
 class MATERIAL_OT_bf_assign_BC_to_sel_obs(Operator):
-<<<<<<< HEAD
     """!
     Assign current boundary condition to selected Objects.
     """
 
-    bl_label = "Assign To Selected Objects"
-=======
     bl_label = "Assign To Selected"
->>>>>>> 18337f55
     bl_idname = "material.bf_surf_to_sel_obs"
     bl_description = "Assign current boundary condition to selected Objects"
     bl_options = {"REGISTER", "UNDO"}
@@ -1360,21 +1332,20 @@
 
     bl_idname = "scene.bf_set_cursor_geoloc"
 
-<<<<<<< HEAD
-    def _get_loc(self, context):
-        """!
-        Get current cursor location.
-        @param context: the <a href="https://docs.blender.org/api/current/bpy.context.html">blender context</a>.
-        @return cursor location.
-        """
-        # redefine
-=======
     @classmethod
     def poll(cls, context):
+        """!
+        ???
+        """
         return context.scene.cursor
 
-    def _get_loc(self, context):  # redefine
->>>>>>> 18337f55
+    def _get_loc(self, context):
+        """!
+        Get current cursor location.
+        @param context: the <a href="https://docs.blender.org/api/current/bpy.context.html">blender context</a>.
+        @return cursor location.
+        """
+        # redefine
         return context.scene.cursor.location
 
     def _set_loc(self, context, x, y, z):
@@ -1397,21 +1368,20 @@
 
     bl_idname = "scene.bf_set_ob_geoloc"
 
-<<<<<<< HEAD
-    def _get_loc(self, context):
-        """!
-        Get current active object location.
-        @param context: the <a href="https://docs.blender.org/api/current/bpy.context.html">blender context</a>.
-        @return active object location.
-        """
-        # redefine
-=======
     @classmethod
     def poll(cls, context):
+        """!
+        ???
+        """
         return context.active_object
 
-    def _get_loc(self, context):  # redefine
->>>>>>> 18337f55
+    def _get_loc(self, context):
+        """!
+        Get current active object location.
+        @param context: the <a href="https://docs.blender.org/api/current/bpy.context.html">blender context</a>.
+        @return active object location.
+        """
+        # redefine
         return context.active_object.location
 
     def _set_loc(self, context, x, y, z):
